{
  "name": "xxscreeps",
  "version": "0.0.4",
  "type": "module",
  "license": "ISC",
  "repository": "https://github.com/laverdet/xxscreeps",
  "scripts": {
    "build": "tsc",
    "eslint": "eslint $(git ls-files '*.ts' '*.tsx')",
<<<<<<< HEAD
    "import": "xxscreeps import",
    "start": "xxscreeps start",
    "import-and-start": "xxscreeps import && xxscreeps start",
=======
>>>>>>> 25b238ac
    "watch": "tsc -w"
  },
  "bin": {
    "xxscreeps": "./bin/xxscreeps.js"
  },
  "engines": {
    "node": ">=16.0.0"
  },
  "exports": {
    "./config/mods/import/*": "./dist/config/mods.resolved/*",
    "./*": "./dist/*"
  },
  "dependencies": {
    "@babel/core": "^7.14.3",
    "@screeps/launcher": "^4.1.0",
    "@types/babel__core": "^7.1.14",
    "@types/js-yaml": "^4.0.1",
    "@types/koa": "^2.13.1",
    "@types/koa-bodyparser": "^4.3.0",
    "@types/koa-router": "^7.4.2",
    "@types/lodash": "^3.10.3",
    "@types/lokijs": "^1.5.4",
    "@types/minimist": "^1.2.1",
    "@types/node": "^15.6.0",
    "@types/node-fetch": "^2.5.10",
    "@types/pngjs": "^6.0.0",
    "@types/sockjs": "^0.3.32",
    "@types/source-map-support": "^0.5.3",
    "@xxscreeps/path-finder": "file:src/driver/path-finder",
    "acorn": "^8.2.4",
    "acorn-class-fields": "^1.0.0",
    "acorn-private-methods": "^1.0.0",
    "ajv": "^6.12.6",
    "ansi_up": "^5.0.1",
    "babel-loader": "^8.2.2",
    "isolated-vm": "^4.2.0",
    "ivm-inspect": "^2.0.1",
    "js-base64": "^3.6.0",
    "js-yaml": "^4.1.0",
    "json-schema": "^0.3.0",
    "koa": "^2.13.1",
    "koa-bodyparser": "^4.3.0",
    "koa-router": "^10.0.0",
    "lodash": "^3.10.1",
    "lokijs": "^1.5.12",
    "minimist": "^1.2.5",
    "nan": "^2.14.2",
    "node-fetch": "^2.6.1",
    "path-browserify": "^1.0.1",
    "pngjs": "^6.0.0",
    "sockjs": "^0.3.21",
    "source-map-loader": "^3.0.0",
    "source-map-support": "^0.5.19",
    "stream-to-promise": "^3.0.0",
    "tslib": "^1.14.1",
    "typescript": "^4.3.2",
    "webpack": "^5.37.1"
  },
  "devDependencies": {
    "@laverdet/eslint-config": "github:laverdet/eslint-config#a12fa0a782425b584992fc937eb0db43642b560a",
    "@typescript-eslint/eslint-plugin": "^4.24.0",
    "@typescript-eslint/parser": "^4.24.0",
    "eslint": "^7.26.0",
    "typescript-json-schema": "^0.50.0",
    "xxscreeps": "."
  }
}<|MERGE_RESOLUTION|>--- conflicted
+++ resolved
@@ -7,12 +7,6 @@
   "scripts": {
     "build": "tsc",
     "eslint": "eslint $(git ls-files '*.ts' '*.tsx')",
-<<<<<<< HEAD
-    "import": "xxscreeps import",
-    "start": "xxscreeps start",
-    "import-and-start": "xxscreeps import && xxscreeps start",
-=======
->>>>>>> 25b238ac
     "watch": "tsc -w"
   },
   "bin": {
